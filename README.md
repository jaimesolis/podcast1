<a name="readme-top"></a>

# Podcastfy.ai 🎙️🤖
[![Open In Colab](https://colab.research.google.com/assets/colab-badge.svg)](https://colab.research.google.com/github/souzatharsis/podcastfy/blob/main/podcastfy.ipynb)
[![PyPi Status](https://img.shields.io/pypi/v/podcastfy)](https://pypi.org/project/podcastfy/)
[![Downloads](https://pepy.tech/badge/podcastfy)](https://pepy.tech/project/podcastfy)
[![Issues](https://img.shields.io/github/issues-raw/souzatharsis/podcastfy)](https://github.com/souzatharsis/podcastfy/issues)
[![Pytest](https://github.com/souzatharsis/podcastfy/actions/workflows/python-app.yml/badge.svg)](https://github.com/souzatharsis/podcastfy/actions/workflows/python-app.yml)
[![Docker](https://github.com/souzatharsis/podcastfy/actions/workflows/docker-publish.yml/badge.svg)](https://github.com/souzatharsis/podcastfy/actions/workflows/docker-publish.yml)
[![Documentation Status](https://readthedocs.org/projects/podcastfy/badge/?version=latest)](https://podcastfy.readthedocs.io/en/latest/?badge=latest)
[![License](https://img.shields.io/badge/License-Apache_2.0-blue.svg)](https://opensource.org/licenses/Apache-2.0)
![GitHub Repo stars](https://img.shields.io/github/stars/souzatharsis/podcastfy)


An Open Source alternative to NotebookLM's podcast feature: Transforming Multimodal Content into Captivating Multilingual Audio Conversations with GenAI

https://github.com/user-attachments/assets/f1559e70-9cf9-4576-b48b-87e7dad1dd0b

<<<<<<< HEAD
Podcastfy is an open-source Python package that transforms multi-modal content (text, images) into engaging, multi-lingual audio conversations using GenAI. Input content include websites, PDFs, YouTube videos, images, and Markdown files.
=======
Podcastfy is an open-source Python package that transforms multi-modal content (text, images) into engaging, multi-lingual audio conversations using GenAI. Input content includes websites, PDFs, YouTube videos, as well as images.
>>>>>>> caa56e3d

Unlike UI-based tools focused primarily on note-taking or research synthesis (e.g. NotebookLM ❤️), Podcastfy focuses on the programmatic and bespoke generation of engaging, conversational transcripts and audio from a multitude of multi-modal sources, enabling customization and scale.

[![Star History Chart](https://api.star-history.com/svg?repos=souzatharsis/podcastfy&type=Date&theme=dark)](https://api.star-history.com/svg?repos=souzatharsis/podcastfy&type=Date&theme=dark)

## Audio Examples 🔊
This sample collection is also [available at audio.com](https://audio.com/thatupiso/collections/podcastfy).

### Images

| Image Set | Description | Audio |
|:--|:--|:--|
| <img src="data/images/Senecio.jpeg" alt="Senecio, 1922 (Paul Klee)" width="20%" height="auto"> <img src="data/images/connection.jpg" alt="Connection of Civilizations (2017) by Gheorghe Virtosu " width="21.5%" height="auto"> | Senecio, 1922 (Paul Klee) and Connection of Civilizations (2017) by Gheorghe Virtosu  | [<span style="font-size: 25px;">🔊</span>](https://audio.com/thatupiso/audio/output-file-abstract-art) |
| <img src="data/images/japan_1.jpg" alt="The Great Wave off Kanagawa, 1831 (Hokusai)" width="20%" height="auto"> <img src="data/images/japan2.jpg" alt="Takiyasha the Witch and the Skeleton Spectre, c. 1844 (Kuniyoshi)" width="21.5%" height="auto"> | The Great Wave off Kanagawa, 1831 (Hokusai) and Takiyasha the Witch and the Skeleton Spectre, c. 1844 (Kuniyoshi) | [<span style="font-size: 25px;">🔊</span>](https://audio.com/thatupiso/audio/output-file-japan) |
| <img src="data/images/taylor.png" alt="Taylor Swift" width="28%" height="auto"> <img src="data/images/monalisa.jpeg" alt="Mona Lisa" width="10.5%" height="auto"> | Pop culture icon Taylor Swift and Mona Lisa, 1503 (Leonardo da Vinci) | [<span style="font-size: 25px;">🔊</span>](https://audio.com/thatupiso/audio/taylor-monalisa) |

### Text
| Content Type | Description | Audio | Source |
|--------------|-------------|-------|--------|
| Youtube Video | YCombinator on LLMs | [Audio](https://audio.com/thatupiso/audio/ycombinator-llms) | [YouTube](https://www.youtube.com/watch?v=eBVi_sLaYsc) |
| PDF | Book: Networks, Crowds, and Markets | [Audio](https://audio.com/thatupiso/audio/networks) | book pdf |
| Research Paper | Climate Change in France | [Audio](https://audio.com/thatupiso/audio/agro-paper) | [PDF](./data/pdf/s41598-024-58826-w.pdf) |
| Website | My Personal Website | [Audio](https://audio.com/thatupiso/audio/tharsis) | [Website](https://www.souzatharsis.com) |
| Website + YouTube | My Personal Website + YouTube Video on AI | [Audio](https://audio.com/thatupiso/audio/tharsis-ai) | [Website](https://www.souzatharsis.com), [YouTube](https://www.youtube.com/watch?v=sJE1dE2dulg) |

### Multi-Lingual Text
| Language | Content Type | Description | Audio | Source |
|----------|--------------|-------------|-------|--------|
| French | Website | Agroclimate research information | [Audio](https://audio.com/thatupiso/audio/podcast-fr-agro) | [Website](https://agroclim.inrae.fr/) |
| Portuguese-BR | News Article | Election polls in São Paulo | [Audio](https://audio.com/thatupiso/audio/podcast-thatupiso-br) | [Website](https://noticias.uol.com.br/eleicoes/2024/10/03/nova-pesquisa-datafolha-quem-subiu-e-quem-caiu-na-disputa-de-sp-03-10.htm) |

## Features ✨

<<<<<<< HEAD
- Generate conversational content from multiple-sources and formats (images, websites, YouTube, PDFs, and Markdown files)
=======
- Generate conversational content from multiple sources and formats (images, websites, YouTube, and PDFs)
>>>>>>> caa56e3d
- Customize transcript and audio generation (e.g. style, language, structure, length)
- Create podcasts from pre-existing or edited transcripts
- Support for advanced text-to-speech models (OpenAI, ElevenLabs and Edge)
- Support for running local LLMs for transcript generation (increased privacy and control)
- Seamless CLI and Python package integration for automated workflows
- Multi-language support for global content creation (experimental!)

## Updates 🚀

### v0.2.3 release
- Add support for running LLMs locally
- Enable config for running podcastfy with no API KEYs
- and [more...](https://github.com/souzatharsis/podcastfy/blob/main/CHANGELOG.md#023---2024-10-15)

### v0.2.2 release
- Podcastfy is now multi-modal! Users can generate audio from images + text inputs!

### v0.2.0 release
- Users can now customize podcast style, structure, and content
- Integration with LangChain for better LLM management

## Quickstart 💻

### Prerequisites
- Python 3.11 or higher
- `$ pip install ffmpeg` (for audio processing)

### Setup
1. Install from PyPI
  `$ pip install podcastfy`

2. Set up your [API keys](usage/config.md)

### Python
```python
from podcastfy.client import generate_podcast

audio_file = generate_podcast(urls=["<url1>", "<url2>"])
```
### CLI
```
python -m podcastfy.client --url <url1> --url <url2>
```
  
## Usage 💻

- [Python Package Quickstart](podcastfy.ipynb)

- [API Reference Manual](https://podcastfy.readthedocs.io/en/latest/podcastfy.html)

- [CLI](usage/cli.md)

- [Docker Image](usage/docker.md)

- [How to](usage/how-to.md)

Experience Podcastfy with our [HuggingFace](https://huggingface.co/spaces/thatupiso/Podcastfy.ai_demo) 🤗 Spaces app for a simple URL-to-Audio demo. (Note: This UI app is less extensively tested and capable than the Python package.)

## Customization 🔧

Podcastfy offers a range of customization options to tailor your AI-generated podcasts:
- Customize podcast [conversation](usage/conversation_custom.md) (e.g. format, style, voices)
- Choose to run [Local LLMs](usage/local_llm.md) (156+ HuggingFace models)
- Set [System Settings](usage/config_custom.md) (e.g. output directory settings)

## License

This software is licensed under [Apache 2.0](LICENSE). [Here](usage/license-guide.md) are a few instructions if you would like to use podcastfy in your software.

## Contributing 🤝

We welcome contributions! See [Guidelines](GUIDELINES.md) for more details.

## Example Use Cases 🎧🎶

1. **Content Summarization**: Busy professionals can stay informed on industry trends by listening to concise audio summaries of multiple articles, saving time and gaining knowledge efficiently.

2. **Language Localization**: Non-native English speakers can access English content in their preferred language, breaking down language barriers and expanding access to global information.

3. **Website Content Marketing**: Companies can increase engagement by repurposing written website content into audio format, providing visitors with the option to read or listen.

4. **Personal Branding**: Job seekers can create unique audio-based personal presentations from their CV or LinkedIn profile, making a memorable impression on potential employers.

5. **Research Paper Summaries**: Graduate students and researchers can quickly review multiple academic papers by listening to concise audio summaries, speeding up the research process.

6. **Long-form Podcast Summarization**: Podcast enthusiasts with limited time can stay updated on their favorite shows by listening to condensed versions of lengthy episodes.

7. **News Briefings**: Commuters can stay informed about daily news during travel time with personalized audio news briefings compiled from their preferred sources.

8. **Educational Content Creation**: Educators can enhance learning accessibility by providing audio versions of course materials, catering to students with different learning preferences.

9. **Book Summaries**: Avid readers can preview books efficiently through audio summaries, helping them make informed decisions about which books to read in full.

10. **Conference and Event Recaps**: Professionals can stay updated on important industry events they couldn't attend by listening to audio recaps of conference highlights and key takeaways.

## Contributors

<a href="https://github.com/souzatharsis/podcastfy/graphs/contributors">
  <img alt="contributors" src="https://contrib.rocks/image?repo=souzatharsis/podcastfy"/>
</a>

## Disclaimer

This tool is designed for personal or educational use. Please ensure you have the necessary rights or permissions before using content from external sources for podcast creation. All audio content is AI-generated and it is not intended to clone real-life humans!

## Testing 💻

1. **Run All Tests**    ```bash
    poetry run pytest    ```

2. **Run Specific Test File with Verbose Output**    ```bash
    poetry run pytest tests/test_content_parser.py -v    ```

3. **Run Specific Test Function**    ```bash
    poetry run pytest tests/test_content_parser.py::TestContentParser::test_markdown_extractor -v    ```

4. **Troubleshooting**
    - If a test fails, use the `-s` flag to see print statements:      ```bash
      poetry run pytest tests/test_content_parser.py -v -s      ```
    - Ensure all mock files are correctly placed in the `tests/data/mock/` directory.

<p align="right" style="font-size: 14px; color: #555; margin-top: 20px;">
    <a href="#readme-top" style="text-decoration: none; color: #007bff; font-weight: bold;">
        ↑ Back to Top ↑
    </a>
</p>
<|MERGE_RESOLUTION|>--- conflicted
+++ resolved
@@ -16,11 +16,7 @@
 
 https://github.com/user-attachments/assets/f1559e70-9cf9-4576-b48b-87e7dad1dd0b
 
-<<<<<<< HEAD
 Podcastfy is an open-source Python package that transforms multi-modal content (text, images) into engaging, multi-lingual audio conversations using GenAI. Input content include websites, PDFs, YouTube videos, images, and Markdown files.
-=======
-Podcastfy is an open-source Python package that transforms multi-modal content (text, images) into engaging, multi-lingual audio conversations using GenAI. Input content includes websites, PDFs, YouTube videos, as well as images.
->>>>>>> caa56e3d
 
 Unlike UI-based tools focused primarily on note-taking or research synthesis (e.g. NotebookLM ❤️), Podcastfy focuses on the programmatic and bespoke generation of engaging, conversational transcripts and audio from a multitude of multi-modal sources, enabling customization and scale.
 
@@ -54,11 +50,7 @@
 
 ## Features ✨
 
-<<<<<<< HEAD
 - Generate conversational content from multiple-sources and formats (images, websites, YouTube, PDFs, and Markdown files)
-=======
-- Generate conversational content from multiple sources and formats (images, websites, YouTube, and PDFs)
->>>>>>> caa56e3d
 - Customize transcript and audio generation (e.g. style, language, structure, length)
 - Create podcasts from pre-existing or edited transcripts
 - Support for advanced text-to-speech models (OpenAI, ElevenLabs and Edge)
