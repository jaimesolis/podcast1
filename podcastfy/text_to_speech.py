--- conflicted
+++ resolved
@@ -20,282 +20,7 @@
 
 logger = logging.getLogger(__name__)
 
-
 class TextToSpeech:
-<<<<<<< HEAD
-    def __init__(self, model: str = "openai", api_key: Optional[str] = None):
-        """
-        Initialize the TextToSpeech class.
-
-        Args:
-                model (str): The model to use for text-to-speech conversion.
-                                         Options are 'elevenlabs' or 'openai'. Defaults to 'openai'.
-                api_key (Optional[str]): API key for the selected text-to-speech service.
-                                           If not provided, it will be loaded from the config.
-        """
-        self.model = model.lower()
-        self.config = load_config()
-        self.tts_config = self.config.get("text_to_speech")
-
-        if self.model == "elevenlabs":
-            self.api_key = api_key or self.config.ELEVENLABS_API_KEY
-            self.client = elevenlabs_client.ElevenLabs(api_key=self.api_key)
-        elif self.model == "openai":
-            self.api_key = api_key or self.config.OPENAI_API_KEY
-            openai.api_key = self.api_key
-        else:
-            raise ValueError("Invalid model. Choose 'elevenlabs' or 'openai'.")
-
-        self.audio_format = self.tts_config["audio_format"]
-        self.temp_audio_dir = self.tts_config["temp_audio_dir"]
-        self.ending_message = self.tts_config["ending_message"]
-
-        # Create temp_audio_dir if it doesn't exist
-        if not os.path.exists(self.temp_audio_dir):
-            os.makedirs(self.temp_audio_dir)
-
-    def __merge_audio_files(self, input_dir: str, output_file: str) -> None:
-        """
-        Merge all audio files in the input directory sequentially and save the result.
-
-        Args:
-                input_dir (str): Path to the directory containing audio files.
-                output_file (str): Path to save the merged audio file.
-        """
-        try:
-            # Function to sort filenames naturally
-            def natural_sort_key(filename: str) -> List[Union[int, str]]:
-                return [
-                    int(text) if text.isdigit() else text
-                    for text in re.split(r"(\d+)", filename)
-                ]
-
-            combined = AudioSegment.empty()
-            audio_files = sorted(
-                [
-                    f
-                    for f in os.listdir(input_dir)
-                    if f.endswith(f".{self.audio_format}")
-                ],
-                key=natural_sort_key,
-            )
-            for file in audio_files:
-                if file.endswith(f".{self.audio_format}"):
-                    file_path = os.path.join(input_dir, file)
-                    combined += AudioSegment.from_file(
-                        file_path, format=self.audio_format
-                    )
-
-            combined.export(output_file, format=self.audio_format)
-            logger.info(f"Merged audio saved to {output_file}")
-        except Exception as e:
-            logger.error(f"Error merging audio files: {str(e)}")
-            raise
-
-    def convert_to_speech(self, text: str, output_file: str) -> None:
-        """
-        Convert input text to speech and save as an audio file.
-
-        Args:
-                text (str): Input text to convert to speech.
-                output_file (str): Path to save the output audio file.
-
-        Raises:
-                Exception: If there's an error in converting text to speech.
-        """
-        # Clean TSS markup tags from the input text
-        cleaned_text = self.clean_tss_markup(text)
-
-        if self.model == "elevenlabs":
-            self.__convert_to_speech_elevenlabs(cleaned_text, output_file)
-        elif self.model == "openai":
-            self.__convert_to_speech_openai(cleaned_text, output_file)
-
-    def __convert_to_speech_elevenlabs(self, text: str, output_file: str) -> None:
-        try:
-            qa_pairs = self.split_qa(text)
-            audio_files = []
-            counter = 0
-            for question, answer in qa_pairs:
-                question_audio = self.client.generate(
-                    text=question,
-                    voice=self.tts_config["elevenlabs"]["default_voices"]["question"],
-                    model=self.tts_config["elevenlabs"]["model"],
-                )
-                answer_audio = self.client.generate(
-                    text=answer,
-                    voice=self.tts_config["elevenlabs"]["default_voices"]["answer"],
-                    model=self.tts_config["elevenlabs"]["model"],
-                )
-
-                # Save question and answer audio chunks
-                for audio in [question_audio, answer_audio]:
-                    counter += 1
-                    file_name = f"{self.temp_audio_dir}{counter}.{self.audio_format}"
-                    with open(file_name, "wb") as out:
-                        for chunk in audio:
-                            if chunk:
-                                out.write(chunk)
-                    audio_files.append(file_name)
-
-            # Merge all audio files and save the result
-            self.__merge_audio_files(self.temp_audio_dir, output_file)
-
-            # Clean up individual audio files
-            for file in audio_files:
-                os.remove(file)
-
-            logger.info(f"Audio saved to {output_file}")
-
-        except Exception as e:
-            logger.error(f"Error converting text to speech with ElevenLabs: {str(e)}")
-            raise
-
-    def __convert_to_speech_openai(self, text: str, output_file: str) -> None:
-        try:
-            qa_pairs = self.split_qa(text)
-            print(qa_pairs)
-            audio_files = []
-            counter = 0
-            for question, answer in qa_pairs:
-                for speaker, content in [
-                    (self.tts_config["openai"]["default_voices"]["question"], question),
-                    (self.tts_config["openai"]["default_voices"]["answer"], answer),
-                ]:
-                    counter += 1
-                    file_name = f"{self.temp_audio_dir}{counter}.{self.audio_format}"
-                    response = openai.audio.speech.create(
-                        model=self.tts_config["openai"]["model"],
-                        voice=speaker,
-                        input=content,
-                    )
-                    with open(file_name, "wb") as file:
-                        file.write(response.content)
-
-                    audio_files.append(file_name)
-
-            # Merge all audio files and save the result
-            self.__merge_audio_files(self.temp_audio_dir, output_file)
-
-            # Clean up individual audio files
-            for file in audio_files:
-                os.remove(file)
-
-            logger.info(f"Audio saved to {output_file}")
-
-        except Exception as e:
-            logger.error(f"Error converting text to speech with OpenAI: {str(e)}")
-            raise
-
-    def split_qa(self, input_text: str) -> List[Tuple[str, str]]:
-        """
-        Split the input text into question-answer pairs.
-
-        Args:
-                input_text (str): The input text containing Person1 and Person2 dialogues.
-
-        Returns:
-                List[Tuple[str, str]]: A list of tuples containing (Person1, Person2) dialogues.
-        """
-        # Add ending message to the end of input_text
-        input_text += f"<Person2>{self.ending_message}</Person2>"
-
-        # Regular expression pattern to match Person1 and Person2 dialogues
-        pattern = r"<Person1>(.*?)</Person1>\s*<Person2>(.*?)</Person2>"
-
-        # Find all matches in the input text
-        matches = re.findall(pattern, input_text, re.DOTALL)
-
-        # Process the matches to remove extra whitespace and newlines
-        processed_matches = [
-            (" ".join(person1.split()).strip(), " ".join(person2.split()).strip())
-            for person1, person2 in matches
-        ]
-        return processed_matches
-
-    def clean_tss_markup(
-        self, input_text: str, additional_tags: List[str] = ["Person1", "Person2"]
-    ) -> str:
-        """
-        Remove unsupported TSS markup tags from the input text while preserving supported SSML tags.
-
-        Args:
-                input_text (str): The input text containing TSS markup tags.
-                additional_tags (List[str]): Optional list of additional tags to preserve. Defaults to ["Person1", "Person2"].
-
-        Returns:
-                str: Cleaned text with unsupported TSS markup tags removed.
-        """
-        # List of SSML tags supported by both OpenAI and ElevenLabs
-        supported_tags = [
-            "speak",
-            "break",
-            "lang",
-            "p",
-            "phoneme",
-            "s",
-            "say-as",
-            "sub",
-        ]
-
-        # Append additional tags to the supported tags list
-        supported_tags.extend(additional_tags)
-
-        # Create a pattern that matches any tag not in the supported list
-        pattern = r"</?(?!(?:" + "|".join(supported_tags) + r")\b)[^>]+>"
-
-        # Remove unsupported tags
-        cleaned_text = re.sub(pattern, "", input_text)
-
-        # Remove any leftover empty lines
-        cleaned_text = re.sub(r"\n\s*\n", "\n", cleaned_text)
-
-        # Ensure closing tags for additional tags are preserved
-        for tag in additional_tags:
-            cleaned_text = re.sub(
-                f'<{tag}>(.*?)(?=<(?:{"|".join(additional_tags)})>|$)',
-                f"<{tag}>\\1</{tag}>",
-                cleaned_text,
-                flags=re.DOTALL,
-            )
-
-        return cleaned_text.strip()
-
-
-def main(seed: int = 42) -> None:
-    """
-    Main function to test the TextToSpeech class.
-
-    Args:
-            seed (int): Random seed for reproducibility. Defaults to 42.
-    """
-    try:
-        # Load configuration
-        config = load_config()
-
-        # Read input text from file
-        with open("tests/data/response.txt", "r") as file:
-            input_text = file.read()
-
-        # Test ElevenLabs
-        tts_elevenlabs = TextToSpeech(model="elevenlabs")
-        elevenlabs_output_file = "tests/data/response_elevenlabs.mp3"
-        tts_elevenlabs.convert_to_speech(input_text, elevenlabs_output_file)
-        logger.info(
-            f"ElevenLabs TTS completed. Output saved to {elevenlabs_output_file}"
-        )
-
-        # Test OpenAI
-        tts_openai = TextToSpeech(model="openai")
-        openai_output_file = "tests/data/response_openai.mp3"
-        tts_openai.convert_to_speech(input_text, openai_output_file)
-        logger.info(f"OpenAI TTS completed. Output saved to {openai_output_file}")
-
-    except Exception as e:
-        logger.error(f"An error occurred during text-to-speech conversion: {str(e)}")
-        raise
-
-=======
 	def __init__(self, model: str = 'openai', api_key: Optional[str] = None):
 		"""
 		Initialize the TextToSpeech class.
@@ -623,7 +348,6 @@
 	except Exception as e:
 		logger.error(f"An error occurred during text-to-speech conversion: {str(e)}")
 		raise
->>>>>>> 85802684
 
 if __name__ == "__main__":
-    main(seed=42)+	main(seed=42)